--- conflicted
+++ resolved
@@ -128,7 +128,6 @@
                             detail=f"Voice search failed: {str(e)}")
 
 
-<<<<<<< HEAD
 @router.post("/recommendations", response_model=AgentSearchResponse)
 async def get_recommended_doctors(
     req: AgentSearchRequest,
@@ -162,7 +161,8 @@
         print("RAG Pipeline execution error:", e)
         raise HTTPException(status_code=500,
                             detail="Recommendation pipeline failed.")
-=======
+
+
 @router.get("/specialties", response_model=List[str])
 def get_specialties():
     """
@@ -199,4 +199,3 @@
     Endpoint: GET /api/v1/search/insurance-plans
     """
     return INSURANCE_PLANS
->>>>>>> 1d097b36
