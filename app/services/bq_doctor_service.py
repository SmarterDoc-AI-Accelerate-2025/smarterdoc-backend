from google.cloud import bigquery
import json
from app.config import settings
from typing import Generator, Dict, Any, List
import time
from app.util.logging import logger
import datetime
import asyncio


class BQDoctorService:

    def __init__(self, client: bigquery.Client):
        self.client = client
        self.table = f"{settings.GCP_PROJECT_ID}.{settings.BQ_CURATED_DATASET}.{settings.BQ_PROFILES_TABLE}"

    def _ensure_list(self, v):
        if v is None: return []
        if isinstance(v, list): return v
        try:
            parsed = json.loads(v)
            return parsed if isinstance(parsed, list) else [str(v)]
        except Exception:
            return [str(v)]

    def search_doctors(self,
                       specialty=None,
                       min_experience=None,
                       has_certification=False,
                       limit=30):
        where = [
            "profile_picture_url IS NOT NULL AND TRIM(profile_picture_url) != ''",
            "primary_specialty IS NOT NULL AND TRIM(primary_specialty) != ''",
            "bio IS NOT NULL AND TRIM(bio) != ''",
            "testimonial_summary_text IS NOT NULL AND TRIM(testimonial_summary_text) != ''"
        ]
        params = []

        if specialty:
            where.append("LOWER(primary_specialty) LIKE LOWER(@specialty)")
            params.append(
                bigquery.ScalarQueryParameter("specialty", "STRING",
                                              f"%{specialty}%"))

        if min_experience is not None:
            where.append("SAFE_CAST(years_experience AS INT64) >= @min_exp")
            params.append(
                bigquery.ScalarQueryParameter("min_exp", "INT64",
                                              int(min_experience)))

        if has_certification:
            where.append("ARRAY_LENGTH(certifications) > 0")

        where_clause = " AND ".join(where)

        query = f"""
                WITH DedupedFilteredDoctors AS (
                    SELECT
                        *,
                        ROW_NUMBER() OVER(
                            PARTITION BY npi
                            ORDER BY updated_at DESC, npi DESC 
                        ) AS rn
                    FROM `{self.table}`
                    WHERE {where_clause} 
                )
                SELECT
                    -- Select all the final columns required by the application schema
                    CAST(npi AS STRING) AS npi,
                    first_name,
                    last_name,
                    primary_specialty,
                    SAFE_CAST(years_experience AS INT64) AS years_experience,
                    bio,
                    testimonial_summary_text,
                    publications,
                    certifications,
                    education,
                    hospitals,
                    ratings,
                    SAFE_CAST(latitude  AS FLOAT64)  AS latitude,
                    SAFE_CAST(longitude AS FLOAT64)  AS longitude,
                    address,                              
                    profile_picture_url
                FROM DedupedFilteredDoctors
                WHERE rn = 1
                ORDER BY years_experience DESC NULLS LAST
                LIMIT @limit
            """

        params.append(
            bigquery.ScalarQueryParameter("limit", "INT64", int(limit)))
        job = self.client.query(
            query, job_config=bigquery.QueryJobConfig(query_parameters=params))
        rows = list(job)

        out = []
        for r in rows:
            d = dict(r)
            d["publications"] = self._ensure_list(d.get("publications"))
            d["certifications"] = self._ensure_list(d.get("certifications"))
            d["education"] = self._ensure_list(d.get("education"))
            d["hospitals"] = self._ensure_list(d.get("hospitals"))

            ratings = d.get("ratings")
            if isinstance(ratings, str):
                try:
                    ratings = json.loads(ratings)
                except Exception:
                    ratings = []
            d["ratings"] = ratings or []

            out.append(d)
        return out

<<<<<<< HEAD
    def fetch_doctors_for_indexing(
            self) -> Generator[Dict[str, Any], None, None]:
        """
        Fetches doctor data from BQ, filtering for those with a profile picture,
        distinct NPI, and ordered by date (only gets the latest)
        Yields results row-by-row.
        """

        query = f"""
            WITH DedupedDoctors AS (
                SELECT
                    *,
                    ROW_NUMBER() OVER(
                        PARTITION BY npi
                        ORDER BY updated_at DESC, npi DESC  -- Prioritize the latest record
                    ) AS rn
                FROM
                    `{self.table}`
                WHERE
                    profile_picture_url IS NOT NULL
                    AND TRIM(profile_picture_url) != ''
            )
            SELECT
                npi,
                primary_specialty,
                bio,
                testimonial_summary_text,
                publications,
                certifications,
                education,
                hospitals,
                first_name,
                last_name
            FROM
                DedupedDoctors
            WHERE
                rn = 1
        """
        logger.info(f"Executing BQ fetch query: {query}")

        query_job = self.client.query(query)

        # Iterate over results and yield as dictionaries
        for row in query_job:
            yield dict(row.items())

    def upsert_vectors(self,
                       records: List[Dict[str, Any]],
                       attribute: str,
                       type: str,
                       mode='REPEATED'):
        """
        Upserts (updates) the doctor records in BigQuery based on NPI, 
        only modifying the bio_vector and updated_at columns.
        """
        if not records:
            return
        PROJECT_ID = settings.GCP_PROJECT_ID
        DATASET_ID = settings.BQ_CURATED_DATASET
        TABLE_ID = settings.BQ_PROFILES_TABLE

        try:
            table_ref = self.client.dataset(DATASET_ID).table(TABLE_ID)
            table_obj = self.client.get_table(table_ref)
            # Check if the attribute is in the existing table schema
            if not any(field.name == attribute for field in table_obj.schema):
                logger.info(
                    f"Column '{attribute}' not found in {self.table}. Adding it now..."
                )
                if type.upper() == "STRUCT":
                    # Full BigQuery STRUCT definition for a sparse vector
                    bq_type_string = "STRUCT<dimensions ARRAY<INT64>, values ARRAY<FLOAT64>>"
                elif mode.upper() == "REPEATED":
                    # Array type (e.g., FLOAT64 array for dense vectors)
                    bq_type_string = f"ARRAY<{type}>"
                else:
                    # Simple single field type
                    bq_type_string = type
                # Use ALTER TABLE to add the column
                alter_query = f"""
                    ALTER TABLE `{self.table}`
                    ADD COLUMN {attribute} {bq_type_string};
                """
                alter_job = self.client.query(alter_query)
                alter_job.result()
                logger.info(
                    f"Successfully added column '{attribute}' to {self.table}."
                )
            else:
                logger.debug(
                    f"Column '{attribute}' already exists in {self.table}.")
        except Exception as e:
            # Handle cases where table might not exist or other errors
            logger.error(f"Error during schema check/modification: {e}")

        # 1. Create a temporary staging table to hold the new vector data
        temp_table_name = f"{settings.BQ_PROFILES_TABLE}_staging_{time.time_ns()}"
        # temp_table_id = f"`{settings.BQ_PROFILES_TABLE}.{temp_table_name}`"
        temp_table_load_id = f"{PROJECT_ID}.{DATASET_ID}.{temp_table_name}"

        schema_fields = [
            bigquery.SchemaField("npi", "INT64"),
        ]
        if type.upper() == "STRUCT":
            # This handles the sparse vector (RECORD/STRUCT)
            vector_schema_field = bigquery.SchemaField(
                name=attribute,
                field_type="STRUCT",
                mode="NULLABLE",  # STRUCT is typically nullable
                fields=
                [  # Nested schema definition is mandatory for STRUCT/RECORD
                    bigquery.SchemaField("dimensions",
                                         "INT64",
                                         mode="REPEATED"),
                    bigquery.SchemaField("values", "FLOAT64", mode="REPEATED"),
                ])
        else:
            # This handles DENSE vectors (FLOAT64 array)
            vector_schema_field = bigquery.SchemaField(
                name=attribute,
                field_type=type,
                mode=mode,  # This will be 'REPEATED' for a dense vector array
            )

        schema_fields.append(vector_schema_field)
        schema_fields.append(bigquery.SchemaField("updated_at", "TIMESTAMP"))

        job_config = bigquery.LoadJobConfig(
            schema=schema_fields,
            write_disposition=bigquery.WriteDisposition.WRITE_TRUNCATE,
        )

        # Prepare data for insertion (BigQuery client requires specific format)
        rows_to_insert = []

        for r in records:
            rows_to_insert.append({
                "npi":
                r['npi'],
                attribute:
                r[attribute],
                "updated_at":
                datetime.datetime.now().isoformat()
            })

        # Insert data into the staging table
        load_job = self.client.load_table_from_json(rows_to_insert,
                                                    temp_table_load_id,
                                                    job_config=job_config)
        load_job.result()  # Wait for job to complete

        # 2. Execute the MERGE statement to perform the upsert
        merge_query = f"""
            MERGE INTO `{self.table}` AS T
            USING `{temp_table_load_id}` AS S
            ON T.npi = S.npi
            WHEN MATCHED THEN
              UPDATE SET 
                T.{attribute} = S.{attribute},
                T.updated_at = S.updated_at;
        """

        merge_job = self.client.query(merge_query)
        merge_job.result()
        logger.info(
            f"Successfully merged {len(records)} records into {self.table}.")

        # 3. Clean up the temporary staging table
        self.client.delete_table(temp_table_load_id)
        logger.debug(f"Cleaned up staging table {temp_table_load_id}.")

    async def fetch_full_profiles_by_npi(
            self, npi_list: List[str]) -> List[Dict[str, Any]]:
        """
            Fetches the complete doctor profiles from BigQuery for a given list of NPIs.
            This is the CRITICAL enrichment step after vector search returns only NPIs/scores.
            
            Args:
                npi_list: List of NPI strings returned by the Vector Search Endpoint.
                
            Returns:
                A list of full doctor profile dictionaries.
            """
        if not npi_list:
            return []

        # 1. Prepare the list of NPIs for the SQL IN clause
        # The list must be converted to a comma-separated string of quoted values.
        npi_in_clause = ", ".join([f"'{npi}'" for npi in npi_list])

        # 2. Define the BigQuery SQL Query
        # This query selects all necessary columns for the front-end display and the LLM re-ranking (Stage 3).
        query = f"""
                WITH DedupedFilteredDoctors AS (
                    SELECT
                        *,
                        ROW_NUMBER() OVER(
                            PARTITION BY npi
                            ORDER BY updated_at DESC, npi DESC 
                        ) AS rn
                    FROM `{self.table}`
                    WHERE 
                        CAST(npi AS STRING) IN ({npi_in_clause})
                )
                SELECT
                    -- Select ALL the columns required by the application and re-ranker
                    CAST(npi AS STRING) AS npi,
                    first_name,
                    last_name,
                    primary_specialty,
                    SAFE_CAST(years_experience AS INT64) AS years_experience,
                    bio,
                    testimonial_summary_text,
                    publications,
                    certifications,
                    education,
                    hospitals,
                    ratings,
                    SAFE_CAST(latitude  AS FLOAT64)  AS latitude,
                    SAFE_CAST(longitude AS FLOAT64)  AS longitude
                    address,                              
                    profile_picture_url
                FROM DedupedFilteredDoctors
                WHERE rn = 1
            """

        logger.info(f"Executing BQ lookup for {len(npi_list)} NPIs.")

        # 3. Execute the query
        # Since this is an async function, we should use an executor for the synchronous BQ client call.
        try:
            loop = asyncio.get_event_loop()

            job = await loop.run_in_executor(None, self.client.query, query)
            rows = list(job.result())
        except Exception as e:
            logger.error(
                f"BQ lookup failed during fetch_full_profiles_by_npi: {e}")
            return []

        # 4. Process and format results
        out = []
        for r in rows:
            d = dict(r)
            # Apply cleaning/conversion helper functions
            d["publications"] = self._ensure_list(d.get("publications"))
            d["certifications"] = self._ensure_list(d.get("certifications"))
            d["education"] = self._ensure_list(d.get("education"))
            d["hospitals"] = self._ensure_list(d.get("hospitals"))

            # Process ratings field if it's a JSON string
            ratings = d.get("ratings")
            if isinstance(ratings, str):
                try:
                    ratings = json.loads(ratings)
                except Exception:
                    ratings = []
            d["ratings"] = ratings or []

            out.append(d)

        logger.info(f"Successfully retrieved {len(out)} full profiles.")
        return out

    async def get_agent_recommended_doctors(self, request_data: Dict[str,
                                                                     Any]):
        """
            [WRAPPER] Calls the RagAgentService to get the final, ranked list.
        """

        from app.services.rag_agent_service import RagAgentService
        from app.deps import get_gemini_client, get_vector_search_service
        # get singletons
        gemini_client_instance = get_gemini_client()
        vector_search_service_instance = get_vector_search_service()

        rag_agent = RagAgentService(
            vector_search_service=vector_search_service_instance,
            gemini_client=gemini_client_instance)

        selected = await rag_agent.get_recommended_doctors(request_data)
        return selected
=======
    def get_all_specialties(self):
        """
        Query BigQuery to get all distinct specialties from the doctor profiles table.
        Returns a sorted list of unique specialties where primary_specialty is not null.
        """
        query = f"""
        SELECT DISTINCT primary_specialty
        FROM `{self.table}`
        WHERE primary_specialty IS NOT NULL 
          AND primary_specialty != ''
        ORDER BY primary_specialty ASC
        """
        
        job = self.client.query(query)
        rows = list(job)
        
        # Extract specialty strings from rows
        specialties = [row.primary_specialty for row in rows if row.primary_specialty]
        return specialties
>>>>>>> 1d097b36
<|MERGE_RESOLUTION|>--- conflicted
+++ resolved
@@ -113,7 +113,6 @@
             out.append(d)
         return out
 
-<<<<<<< HEAD
     def fetch_doctors_for_indexing(
             self) -> Generator[Dict[str, Any], None, None]:
         """
@@ -396,7 +395,6 @@
 
         selected = await rag_agent.get_recommended_doctors(request_data)
         return selected
-=======
     def get_all_specialties(self):
         """
         Query BigQuery to get all distinct specialties from the doctor profiles table.
@@ -415,5 +413,4 @@
         
         # Extract specialty strings from rows
         specialties = [row.primary_specialty for row in rows if row.primary_specialty]
-        return specialties
->>>>>>> 1d097b36
+        return specialties