from pydantic import BaseModel, Field, ConfigDict
from typing import List, Optional, Dict, Any
from .enums import MetroSlug


class SearchRequest(BaseModel):
    query: str
    insurance_plan: Optional[str] = None
    metro: Optional[MetroSlug] = None
    radius_km: int = 20
    limit: int = 50


class DoctorHit(BaseModel):
    npi: str
    name: str
    specialties: List[str] = []
    metro: Optional[MetroSlug] = None
    distance_km: Optional[float] = None
    in_network: Optional[bool] = None
    education: List[str] = []
    hospitals: List[str] = []

    reputation_score: Optional[float] = 0.0
    factors: Optional[Dict[str, float]] = None
    citations: Optional[List[str]] = None  # source_ids for reference


class SearchResponse(BaseModel):
    candidates: List[DoctorHit] = []


class RatingRecord(BaseModel):
    """Schema for a single rating/review record."""
    source: str = Field(
        description="Name of the review platform. (e.g. ZocDoc)")
    score: float = Field(description="The numerical rating (e.g. 4.5, 5.0).")
    count: int = Field(
        description=
        "The total number of patient reviews counted from this source.")
    link: str = Field(description="URL to the original review page.")


class EnrichedProfileData(BaseModel):
    """The final structured data object to be extracted by the LLM."""
    years_experience: int = Field(
        description=
        "Total years of clinical practice since residency/fellowship completion, calculated by LLM."
    )
    profile_picture_url: str = Field(
        description=
        "Public URL found for the doctor's portrait or profile image.")
    bio_text_consolidated: str = Field(
        description=
        "Comprehensive biographical paragraph summarizing the doctor's experience, education, and special interests."
    )
    publications: List[str] = Field(
        description=
        "A list of titles of 3-5 key professional publications or research papers."
    )
    ratings_summary: List[RatingRecord] = Field(
        description=
        "List of structured rating records from all unique platforms found.")
    testimonial_summary_text: str = Field(
        description=
        "Summary of key patient testimonials and overall feedback to help new patients"
    )
    top_education: List[str] = Field(
        description=
        "A list of 1-3 prominent medical schools, universities, or residencies attended."
    )
    top_hospitals: List[str] = Field(
        description=
        "A list of 1-3 major hospitals or clinics where the doctor holds current privileges or works."
    )


# Rank
class RankRequest(BaseModel):
    condition_slug: str
    insurance_plan: Optional[str] = None
    user_location: Optional[
        List[float]] = None  # [lat, lon] for precise location
    candidates: List[DoctorHit]


class RankResponse(BaseModel):
    ranked: List[DoctorHit]


class EstimateRequest(BaseModel):
    condition_slug: str
    metro: str


class EstimateResponse(BaseModel):
    costs: Dict[str, Dict[str, float]]  # {cpt_code: {low, median, high}}


# Book
class BookRequest(BaseModel):
    npi: str
    user_name: str
    preferred_times: List[str]
    reason: str
    callback_number: str


class BookResponse(BaseModel):
    status: str
    message: str


<<<<<<< HEAD
# ============================================
# AI Chat Schemas
# ============================================

class ChatMessage(BaseModel):
    """Single chat message."""
    role: str = Field(..., description="Role of the message sender (user/model)")
    content: str = Field(..., description="Content of the message")


class ChatRequest(BaseModel):
    """Request model for chat endpoint."""
    message: str = Field(..., description="User message to send to the AI", min_length=1)
    history: Optional[List[ChatMessage]] = Field(
        default=None, 
        description="Previous conversation history"
    )
    model: Optional[str] = Field(
        default=None, 
        description="Model to use for generation (e.g., gemini-2.0-flash-001)"
    )
    temperature: Optional[float] = Field(
        default=None, 
        ge=0.0, 
        le=2.0, 
        description="Controls randomness in generation"
    )
    max_tokens: Optional[int] = Field(
        default=None, 
        gt=0, 
        description="Maximum number of tokens to generate"
    )
    system_instruction: Optional[str] = Field(
        default=None,
        description="System instruction to guide the model's behavior"
    )


class ChatResponse(BaseModel):
    """Response model for chat endpoint."""
    model_config = ConfigDict(protected_namespaces=())
    
    message: str = Field(..., description="AI-generated response")
    role: str = Field(default="model", description="Role of the responder")
    model_used: str = Field(..., description="Model used for generation")
    usage: Optional[Dict[str, Any]] = Field(
        default=None, 
        description="Token usage information"
    )
    finish_reason: Optional[str] = Field(
        default=None,
        description="Reason why generation finished"
    )


class ChatStreamRequest(BaseModel):
    """Request model for streaming chat endpoint."""
    message: str = Field(..., description="User message to send to the AI", min_length=1)
    history: Optional[List[ChatMessage]] = Field(
        default=None, 
        description="Previous conversation history"
    )
    model: Optional[str] = Field(
        default=None, 
        description="Model to use for generation"
    )
    temperature: Optional[float] = Field(
        default=None, 
        ge=0.0, 
        le=2.0, 
        description="Controls randomness in generation"
    )
    system_instruction: Optional[str] = Field(
        default=None,
        description="System instruction to guide the model's behavior"
    )


class HealthCheckResponse(BaseModel):
    """Health check response."""
    status: str
    service: str
    model: str


# ============================================
# Speech-to-Text Schemas
# ============================================

class SpeechTranscribeRequest(BaseModel):
    """Request model for transcribing audio file."""
    language_code: Optional[str] = Field(
        default=None,
        description="Language code (e.g., 'en-US', 'zh-CN')"
    )
    sample_rate: Optional[int] = Field(
        default=None,
        gt=0,
        description="Audio sample rate in Hz"
    )
    enable_automatic_punctuation: Optional[bool] = Field(
        default=None,
        description="Enable automatic punctuation"
    )


class SpeechStreamRequest(BaseModel):
    """Request model for streaming speech transcription."""
    language_code: Optional[str] = Field(
        default=None,
        description="Language code (e.g., 'en-US', 'zh-CN')"
    )
    single_utterance: Optional[bool] = Field(
        default=None,
        description="Stop listening after single utterance"
    )
    duration_seconds: Optional[int] = Field(
        default=None,
        gt=0,
        description="Maximum recording duration in seconds"
    )


class SpeechTranscriptionResult(BaseModel):
    """Result model for speech transcription."""
    transcript: str = Field(..., description="Transcribed text")
    is_final: Optional[bool] = Field(
        default=None,
        description="Whether this is a final result"
    )
    confidence: Optional[float] = Field(
        default=None,
        description="Confidence score (0-1) for final results"
    )
    stability: Optional[float] = Field(
        default=None,
        description="Stability score (0-1) for interim results"
    )


class SpeechTranscriptionResponse(BaseModel):
    """Response model for speech transcription."""
    transcript: str = Field(..., description="Final transcribed text")
    confidence: Optional[float] = Field(
        default=None,
        description="Confidence score (0-1)"
    )
    language_code: str = Field(..., description="Language code used")
    sample_rate: int = Field(..., description="Sample rate used (Hz)")
=======
# New schemas for frontend integration
class FrontendSearchRequest(BaseModel):
    query: Optional[str] = None
    location: Optional[str] = None
    insurance: Optional[str] = None


class FrontendDoctor(BaseModel):
    id: int
    name: str
    specialty: str
    rating: float
    reviews: int
    address: str
    lat: float
    lng: float
    time: str
    img: str = "/doctor.png"
    insurance_accepted: Optional[List[str]] = None


class FrontendSearchResponse(BaseModel):
    doctors: List[FrontendDoctor]
    search_query: Optional[str] = None
    total_results: int


class VoiceSearchRequest(BaseModel):
    voice_query: Optional[str] = None
>>>>>>> 9eed8a66
<|MERGE_RESOLUTION|>--- conflicted
+++ resolved
@@ -111,7 +111,6 @@
     message: str
 
 
-<<<<<<< HEAD
 # ============================================
 # AI Chat Schemas
 # ============================================
@@ -261,7 +260,6 @@
     )
     language_code: str = Field(..., description="Language code used")
     sample_rate: int = Field(..., description="Sample rate used (Hz)")
-=======
 # New schemas for frontend integration
 class FrontendSearchRequest(BaseModel):
     query: Optional[str] = None
@@ -290,5 +288,4 @@
 
 
 class VoiceSearchRequest(BaseModel):
-    voice_query: Optional[str] = None
->>>>>>> 9eed8a66
+    voice_query: Optional[str] = None