# Generated data files
*.csv
npi_doctors_*.json
*_multilevel.json
*_unlimited.json

# Python
__pycache__/
*.py[cod]
*$py.class
*.so
.Python
env/
venv/
ENV/
build/
develop-eggs/
dist/
downloads/
eggs/
.eggs/
lib/
lib64/
parts/
sdist/
var/
wheels/
*.egg-info/
.installed.cfg
*.egg
<<<<<<< HEAD
MANIFEST

# PyInstaller
#  Usually these files are written by a python script from a template
#  before PyInstaller builds the exe, so as to inject date/other infos into it.
*.manifest
*.spec

# Installer logs
pip-log.txt
pip-delete-this-directory.txt

# Unit test / coverage reports
htmlcov/
.tox/
.nox/
.coverage
.coverage.*
.cache
nosetests.xml
coverage.xml
*.cover
*.py.cover
.hypothesis/
.pytest_cache/
cover/

# Translations
*.mo
*.pot

# Django stuff:
*.log
local_settings.py
db.sqlite3
db.sqlite3-journal

# Flask stuff:
instance/
.webassets-cache

# Scrapy stuff:
.scrapy

# Sphinx documentation
docs/_build/

# PyBuilder
.pybuilder/
target/

# Jupyter Notebook
.ipynb_checkpoints

# IPython
profile_default/
ipython_config.py

# pyenv
#   For a library or package, you might want to ignore these files since the code is
#   intended to run in multiple environments; otherwise, check them in:
# .python-version

# pipenv
#   According to pypa/pipenv#598, it is recommended to include Pipfile.lock in version control.
#   However, in case of collaboration, if having platform-specific dependencies or dependencies
#   having no cross-platform support, pipenv may install dependencies that don't work, or not
#   install all needed dependencies.
#Pipfile.lock

# UV
#   Similar to Pipfile.lock, it is generally recommended to include uv.lock in version control.
#   This is especially recommended for binary packages to ensure reproducibility, and is more
#   commonly ignored for libraries.
#uv.lock

# poetry
#   Similar to Pipfile.lock, it is generally recommended to include poetry.lock in version control.
#   This is especially recommended for binary packages to ensure reproducibility, and is more
#   commonly ignored for libraries.
#   https://python-poetry.org/docs/basic-usage/#commit-your-poetrylock-file-to-version-control
#poetry.lock
#poetry.toml

# pdm
#   Similar to Pipfile.lock, it is generally recommended to include pdm.lock in version control.
#   pdm recommends including project-wide configuration in pdm.toml, but excluding .pdm-python.
#   https://pdm-project.org/en/latest/usage/project/#working-with-version-control
#pdm.lock
#pdm.toml
.pdm-python
.pdm-build/

# pixi
#   Similar to Pipfile.lock, it is generally recommended to include pixi.lock in version control.
#pixi.lock
#   Pixi creates a virtual environment in the .pixi directory, just like venv module creates one
#   in the .venv directory. It is recommended not to include this directory in version control.
.pixi

# PEP 582; used by e.g. github.com/David-OConnor/pyflow and github.com/pdm-project/pdm
__pypackages__/

# Celery stuff
celerybeat-schedule
celerybeat.pid

# SageMath parsed files
*.sage.py

# Environments
.env
.envrc
.venv
.myenv
myenv/
env/
venv/
ENV/
env.bak/
venv.bak/

# Spyder project settings
.spyderproject
.spyproject

# Rope project settings
.ropeproject

# mkdocs documentation
/site

# mypy
.mypy_cache/
.dmypy.json
dmypy.json

# Pyre type checker
.pyre/

# pytype static type analyzer
.pytype/

# Cython debug symbols
cython_debug/

# PyCharm
#  JetBrains specific template is maintained in a separate JetBrains.gitignore that can
#  be found at https://github.com/github/gitignore/blob/main/Global/JetBrains.gitignore
#  and can be added to the global gitignore or merged into this file.  For a more nuclear
#  option (not recommended) you can uncomment the following to ignore the entire idea folder.
#.idea/

# Abstra
# Abstra is an AI-powered process automation framework.
# Ignore directories containing user credentials, local state, and settings.
# Learn more at https://abstra.io/docs
.abstra/

# Visual Studio Code
#  Visual Studio Code specific template is maintained in a separate VisualStudioCode.gitignore 
#  that can be found at https://github.com/github/gitignore/blob/main/Global/VisualStudioCode.gitignore
#  and can be added to the global gitignore or merged into this file. However, if you prefer, 
#  you could uncomment the following to ignore the entire vscode folder
# .vscode/

# Ruff stuff:
.ruff_cache/

# PyPI configuration file
.pypirc
=======
>>>>>>> 75284d64

# IDEs
.vscode/
.idea/
*.swp
*.swo
*~

# OS
.DS_Store
Thumbs.db<|MERGE_RESOLUTION|>--- conflicted
+++ resolved
@@ -28,14 +28,17 @@
 *.egg-info/
 .installed.cfg
 *.egg
-<<<<<<< HEAD
-MANIFEST
-
-# PyInstaller
-#  Usually these files are written by a python script from a template
-#  before PyInstaller builds the exe, so as to inject date/other infos into it.
-*.manifest
-*.spec
+
+# IDEs
+.vscode/
+.idea/
+*.swp
+*.swo
+*~
+
+# OS
+.DS_Store
+Thumbs.db
 
 # Installer logs
 pip-log.txt
@@ -200,16 +203,15 @@
 
 # PyPI configuration file
 .pypirc
-=======
->>>>>>> 75284d64
-
-# IDEs
-.vscode/
-.idea/
-*.swp
-*.swo
-*~
-
-# OS
-.DS_Store
-Thumbs.db+
+# Cursor
+#  Cursor is an AI-powered code editor. `.cursorignore` specifies files/directories to
+#  exclude from AI features like autocomplete and code analysis. Recommended for sensitive data
+#  refer to https://docs.cursor.com/context/ignore-files
+.cursorignore
+.cursorindexingignore
+
+# Marimo
+marimo/_static/
+marimo/_lsp/
+__marimo__/